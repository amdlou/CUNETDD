"""MAIN.PY: Main file for training
<<<<<<< HEAD
the ComplexUNet model using PyTorch Lightning.
=======
ComplexUNet model using PyTorch Lightning.
>>>>>>> f4dcf3c1
custom callbacks are used to monitor the training process.
compile method uses openai/triton which converts the model to gpu machine code.
compile imporves the performance of the model.
benchmark help to find fastest algorithm for the model on cuda.
Script is flexible and allows to control various hyperparameters
and training settings.
fast_dev_run helps to run the model for a quick test run.
mixed precision is used to reduce the memory usage and improve the performance.
easy to save and continue the training process.
validation loss is monitored to evaluate the model performance while training.
profiler is used to monitor the training process and find the bottlenecks.
inference is faster and more efficient.
Distributed training is also supported.
Multi processing is used to load the data faster.
accelerator is used to control the training process on cpu or gpu.
"""

from typing import Any, List, Dict
from argparse import Namespace
import torch
from torch import nn
from pytorch_lightning.profilers import PyTorchProfiler
import pytorch_lightning as pl
from pytorch_lightning.callbacks import Callback
from pytorch_lightning.callbacks import EarlyStopping, ModelCheckpoint
from model_pl import ComplexUNetLightning


def configure_callbacks(params) -> List[Callback]:
    """
    Configure the callbacks for the training process.

    Args:
        params (Namespace): Hyperparameters for the training process.

    Returns:
        list: List of callbacks to be used during training.
    """
    early_stop = EarlyStopping(
        monitor='Train_loss_2',
        min_delta=0.00,
        patience=1000,
        verbose=True,
        mode='min'
    )

    checkpoint = ModelCheckpoint(
        monitor='Train_loss_2',
        dirpath=params.checkpoint_dir,
        filename='FCUnet-{epoch:02d}',
        save_top_k=1,
        verbose=True,
        mode='min'
    )
    return [early_stop, checkpoint]


def main(params: Namespace) -> None:
    """
    Main function for training a ComplexUNet model.

    Args:
        params (Namespace): Hyperparameters for training.

    Returns:
        None
    """
    callbacks = configure_callbacks(params)
    if params.checkpoint_pth:
        model = ComplexUNetLightning.load_from_checkpoint(
            checkpoint_path=params.checkpoint_pth,
<<<<<<< HEAD
            #map_location=torch.device('cpu'),
=======
            # map_location=torch.device('cpu'),
>>>>>>> f4dcf3c1
            input_channel=params.input_channel,
            image_size=params.image_size,
            filter_size=params.filter_size,
            n_depth=params.n_depth,
            dp_rate=params.dp_rate,
            activation=params.activation,
            batch_size=params.batch_size,
            learning_rate=params.learning_rate,
            num_workers=params.num_workers,
            shuffle=params.shuffle,
            val_dataset_dir=params.val_dataset_dir,
            train_dataset_dir=params.training_dataset_dir,
<<<<<<< HEAD
            test_dataset_dir=params.test_dataset_dir
        )
=======
            test_dataset_dir=params.test_dataset_dir)
>>>>>>> f4dcf3c1
    else:
        model = ComplexUNetLightning(
            input_channel=params.input_channel,
            image_size=params.image_size,
            filter_size=params.filter_size,
            n_depth=params.n_depth,
            dp_rate=params.dp_rate,
            activation=params.activation,
            batch_size=params.batch_size,
            learning_rate=params.learning_rate,
            num_workers=params.num_workers,
            shuffle=params.shuffle,
            val_dataset_dir=params.val_dataset_dir,
            train_dataset_dir=params.train_dataset_dir,
<<<<<<< HEAD
            test_dataset_dir=params.test_dataset_dir
)
=======
            test_dataset_dir=params.test_dataset_dir)
>>>>>>> f4dcf3c1
    torch.compile(model)

    profiler = PyTorchProfiler(dirpath='./', filename='profiler_report')
    trainer = pl.Trainer(
        profiler=profiler,
        max_epochs=params.max_epochs,
        accelerator='cpu' if params.gpus is None else 'gpu',
        enable_progress_bar=False,
        callbacks=callbacks,
        fast_dev_run=params.fast_dev_run,
        log_every_n_steps=50,  # 50 is the default value
        precision=16,
        benchmark=True,
<<<<<<< HEAD
        deterministic=False,
        sync_batchnorm=False
=======
>>>>>>> f4dcf3c1
    )
    trainer.fit(model)
    trainer.test(model)


if __name__ == '__main__':
    args: Dict[str, Any] = {
        'input_channel': 1,  # Set the number of input channels
        'fast_dev_run': False,  # Set to True for a quick test run
        'image_size': 256,  # Set the size of the input images
        'batch_size': 2,  # Set the batch size
        'filter_size': 4,  # Set the initial number of filters
        'n_depth': 1,  # Set the depth of the network
        'dp_rate': 0.3,  # Set the dropout rate
        'gpus': None,  # Set to None for CPU
        'activation': nn.ReLU,  # Note: Use the module directly
        'max_epochs': 5,  # Set the maximum number of epochs
        'checkpoint_dir': './',  # Set the directory for saving checkpoints
        'shuffle': True,  # Set to False to disable shuffling
        'num_workers': 4,  # Set the number of workers for data loading
        'checkpoint_pth': None,  # Set to the path of the checkpoint to laod
        'learning_rate': 0.001,  # Add the learning rate
        'train_dataset_dir': './train',  # Add the directory for the training
        'test_dataset_dir': './test',  # Add the directory for the test
        'val_dataset_dir': './val',  # Add the directory for the validation
    }
    """
    the hyperparameters are loaded from a JSON or YAML file named config.json.
        with open('config.json') as f:
            args = json.load(f)

<<<<<<< HEAD
    """
=======
>>>>>>> f4dcf3c1
    hparams = Namespace(**args)
    main(hparams)
<|MERGE_RESOLUTION|>--- conflicted
+++ resolved
@@ -1,175 +1,155 @@
-"""MAIN.PY: Main file for training
-<<<<<<< HEAD
-the ComplexUNet model using PyTorch Lightning.
-=======
-ComplexUNet model using PyTorch Lightning.
->>>>>>> f4dcf3c1
-custom callbacks are used to monitor the training process.
-compile method uses openai/triton which converts the model to gpu machine code.
-compile imporves the performance of the model.
-benchmark help to find fastest algorithm for the model on cuda.
-Script is flexible and allows to control various hyperparameters
-and training settings.
-fast_dev_run helps to run the model for a quick test run.
-mixed precision is used to reduce the memory usage and improve the performance.
-easy to save and continue the training process.
-validation loss is monitored to evaluate the model performance while training.
-profiler is used to monitor the training process and find the bottlenecks.
-inference is faster and more efficient.
-Distributed training is also supported.
-Multi processing is used to load the data faster.
-accelerator is used to control the training process on cpu or gpu.
-"""
-
-from typing import Any, List, Dict
-from argparse import Namespace
-import torch
-from torch import nn
-from pytorch_lightning.profilers import PyTorchProfiler
-import pytorch_lightning as pl
-from pytorch_lightning.callbacks import Callback
-from pytorch_lightning.callbacks import EarlyStopping, ModelCheckpoint
-from model_pl import ComplexUNetLightning
-
-
-def configure_callbacks(params) -> List[Callback]:
-    """
-    Configure the callbacks for the training process.
-
-    Args:
-        params (Namespace): Hyperparameters for the training process.
-
-    Returns:
-        list: List of callbacks to be used during training.
-    """
-    early_stop = EarlyStopping(
-        monitor='Train_loss_2',
-        min_delta=0.00,
-        patience=1000,
-        verbose=True,
-        mode='min'
-    )
-
-    checkpoint = ModelCheckpoint(
-        monitor='Train_loss_2',
-        dirpath=params.checkpoint_dir,
-        filename='FCUnet-{epoch:02d}',
-        save_top_k=1,
-        verbose=True,
-        mode='min'
-    )
-    return [early_stop, checkpoint]
-
-
-def main(params: Namespace) -> None:
-    """
-    Main function for training a ComplexUNet model.
-
-    Args:
-        params (Namespace): Hyperparameters for training.
-
-    Returns:
-        None
-    """
-    callbacks = configure_callbacks(params)
-    if params.checkpoint_pth:
-        model = ComplexUNetLightning.load_from_checkpoint(
-            checkpoint_path=params.checkpoint_pth,
-<<<<<<< HEAD
-            #map_location=torch.device('cpu'),
-=======
-            # map_location=torch.device('cpu'),
->>>>>>> f4dcf3c1
-            input_channel=params.input_channel,
-            image_size=params.image_size,
-            filter_size=params.filter_size,
-            n_depth=params.n_depth,
-            dp_rate=params.dp_rate,
-            activation=params.activation,
-            batch_size=params.batch_size,
-            learning_rate=params.learning_rate,
-            num_workers=params.num_workers,
-            shuffle=params.shuffle,
-            val_dataset_dir=params.val_dataset_dir,
-            train_dataset_dir=params.training_dataset_dir,
-<<<<<<< HEAD
-            test_dataset_dir=params.test_dataset_dir
-        )
-=======
-            test_dataset_dir=params.test_dataset_dir)
->>>>>>> f4dcf3c1
-    else:
-        model = ComplexUNetLightning(
-            input_channel=params.input_channel,
-            image_size=params.image_size,
-            filter_size=params.filter_size,
-            n_depth=params.n_depth,
-            dp_rate=params.dp_rate,
-            activation=params.activation,
-            batch_size=params.batch_size,
-            learning_rate=params.learning_rate,
-            num_workers=params.num_workers,
-            shuffle=params.shuffle,
-            val_dataset_dir=params.val_dataset_dir,
-            train_dataset_dir=params.train_dataset_dir,
-<<<<<<< HEAD
-            test_dataset_dir=params.test_dataset_dir
-)
-=======
-            test_dataset_dir=params.test_dataset_dir)
->>>>>>> f4dcf3c1
-    torch.compile(model)
-
-    profiler = PyTorchProfiler(dirpath='./', filename='profiler_report')
-    trainer = pl.Trainer(
-        profiler=profiler,
-        max_epochs=params.max_epochs,
-        accelerator='cpu' if params.gpus is None else 'gpu',
-        enable_progress_bar=False,
-        callbacks=callbacks,
-        fast_dev_run=params.fast_dev_run,
-        log_every_n_steps=50,  # 50 is the default value
-        precision=16,
-        benchmark=True,
-<<<<<<< HEAD
-        deterministic=False,
-        sync_batchnorm=False
-=======
->>>>>>> f4dcf3c1
-    )
-    trainer.fit(model)
-    trainer.test(model)
-
-
-if __name__ == '__main__':
-    args: Dict[str, Any] = {
-        'input_channel': 1,  # Set the number of input channels
-        'fast_dev_run': False,  # Set to True for a quick test run
-        'image_size': 256,  # Set the size of the input images
-        'batch_size': 2,  # Set the batch size
-        'filter_size': 4,  # Set the initial number of filters
-        'n_depth': 1,  # Set the depth of the network
-        'dp_rate': 0.3,  # Set the dropout rate
-        'gpus': None,  # Set to None for CPU
-        'activation': nn.ReLU,  # Note: Use the module directly
-        'max_epochs': 5,  # Set the maximum number of epochs
-        'checkpoint_dir': './',  # Set the directory for saving checkpoints
-        'shuffle': True,  # Set to False to disable shuffling
-        'num_workers': 4,  # Set the number of workers for data loading
-        'checkpoint_pth': None,  # Set to the path of the checkpoint to laod
-        'learning_rate': 0.001,  # Add the learning rate
-        'train_dataset_dir': './train',  # Add the directory for the training
-        'test_dataset_dir': './test',  # Add the directory for the test
-        'val_dataset_dir': './val',  # Add the directory for the validation
-    }
-    """
-    the hyperparameters are loaded from a JSON or YAML file named config.json.
-        with open('config.json') as f:
-            args = json.load(f)
-
-<<<<<<< HEAD
-    """
-=======
->>>>>>> f4dcf3c1
-    hparams = Namespace(**args)
-    main(hparams)
+"""MAIN.PY: Main file for training
+the ComplexUNet model using PyTorch Lightning.
+custom callbacks are used to monitor the training process.
+compile method uses openai/triton which converts the model to gpu machine code.
+compile imporves the performance of the model.
+benchmark help to find fastest algorithm for the model on cuda.
+Script is flexible and allows to control various hyperparameters
+and training settings.
+fast_dev_run helps to run the model for a quick test run.
+mixed precision is used to reduce the memory usage and improve the performance.
+easy to save and continue the training process.
+validation loss is monitored to evaluate the model performance while training.
+profiler is used to monitor the training process and find the bottlenecks.
+inference is faster and more efficient.
+Distributed training is also supported.
+Multi processing is used to load the data faster.
+accelerator is used to control the training process on cpu or gpu.
+"""
+
+from typing import Any, List, Dict
+from argparse import Namespace
+import torch
+from torch import nn
+from pytorch_lightning.profilers import PyTorchProfiler
+import pytorch_lightning as pl
+from pytorch_lightning.callbacks import Callback
+from pytorch_lightning.callbacks import EarlyStopping, ModelCheckpoint
+from model_pl import ComplexUNetLightning
+
+
+def configure_callbacks(params) -> List[Callback]:
+    """
+    Configure the callbacks for the training process.
+
+    Args:
+        params (Namespace): Hyperparameters for the training process.
+
+    Returns:
+        list: List of callbacks to be used during training.
+    """
+    early_stop = EarlyStopping(
+        monitor='Train_loss_2',
+        monitor='Train_loss_2',
+        min_delta=0.00,
+        patience=1000,
+        verbose=True,
+        mode='min'
+    )
+
+    checkpoint = ModelCheckpoint(
+        monitor='Train_loss_2',
+        monitor='Train_loss_2',
+        dirpath=params.checkpoint_dir,
+        filename='FCUnet-{epoch:02d}',
+        save_top_k=1,
+        verbose=True,
+        mode='min'
+    )
+    return [early_stop, checkpoint]
+
+
+def main(params: Namespace) -> None:
+    """
+    Main function for training a ComplexUNet model.
+
+    Args:
+        params (Namespace): Hyperparameters for training.
+
+    Returns:
+        None
+    """
+    callbacks = configure_callbacks(params)
+    if params.checkpoint_pth:
+        model = ComplexUNetLightning.load_from_checkpoint(
+            checkpoint_path=params.checkpoint_pth,
+            #map_location=torch.device('cpu'),
+            input_channel=params.input_channel,
+            image_size=params.image_size,
+            filter_size=params.filter_size,
+            n_depth=params.n_depth,
+            dp_rate=params.dp_rate,
+            activation=params.activation,
+            batch_size=params.batch_size,
+            learning_rate=params.learning_rate,
+            num_workers=params.num_workers,
+            shuffle=params.shuffle,
+            val_dataset_dir=params.val_dataset_dir,
+            train_dataset_dir=params.training_dataset_dir,
+            test_dataset_dir=params.test_dataset_dir
+        )
+    else:
+        model = ComplexUNetLightning(
+            input_channel=params.input_channel,
+            image_size=params.image_size,
+            filter_size=params.filter_size,
+            n_depth=params.n_depth,
+            dp_rate=params.dp_rate,
+            activation=params.activation,
+            batch_size=params.batch_size,
+            learning_rate=params.learning_rate,
+            num_workers=params.num_workers,
+            shuffle=params.shuffle,
+            val_dataset_dir=params.val_dataset_dir,
+            train_dataset_dir=params.train_dataset_dir,
+            test_dataset_dir=params.test_dataset_dir
+)
+    torch.compile(model)
+
+    profiler = PyTorchProfiler(dirpath='./', filename='profiler_report')
+    trainer = pl.Trainer(
+        profiler=profiler,
+        max_epochs=params.max_epochs,
+        accelerator='cpu' if params.gpus is None else 'gpu',
+        enable_progress_bar=False,
+        callbacks=callbacks,
+        fast_dev_run=params.fast_dev_run,
+        log_every_n_steps=50,  # 50 is the default value
+        precision=16,
+        benchmark=True,
+        deterministic=False,
+        sync_batchnorm=False
+    )
+    trainer.fit(model)
+    trainer.test(model)
+
+
+if __name__ == '__main__':
+    args: Dict[str, Any] = {
+        'input_channel': 1,  # Set the number of input channels
+        'fast_dev_run': False,  # Set to True for a quick test run
+        'image_size': 256,  # Set the size of the input images
+        'batch_size': 2,  # Set the batch size
+        'filter_size': 4,  # Set the initial number of filters
+        'n_depth': 1,  # Set the depth of the network
+        'dp_rate': 0.3,  # Set the dropout rate
+        'gpus': None,  # Set to None for CPU
+        'activation': nn.ReLU,  # Note: Use the module directly
+        'max_epochs': 5,  # Set the maximum number of epochs
+        'checkpoint_dir': './',  # Set the directory for saving checkpoints
+        'shuffle': True,  # Set to False to disable shuffling
+        'num_workers': 4,  # Set the number of workers for data loading
+        'checkpoint_pth': None,  # Set to the path of the checkpoint to laod
+        'learning_rate': 0.001,  # Add the learning rate
+        'train_dataset_dir': './train',  # Add the directory for the training
+        'test_dataset_dir': './test',  # Add the directory for the test
+        'val_dataset_dir': './val',  # Add the directory for the validation
+    }
+    """
+    the hyperparameters are loaded from a JSON or YAML file named config.json.
+        with open('config.json') as f:
+            args = json.load(f)
+
+    """
+    hparams = Namespace(**args)
+    main(hparams)