--- conflicted
+++ resolved
@@ -1,11 +1,7 @@
-<<<<<<< HEAD
-# Description: This file contains the arguments for the CUNETD model.
-=======
 """
 This file contains the arguments for the CUNETD model.
 """
 
->>>>>>> ddc2d87d
 from typing import Dict, Any
 from torch import nn
 
