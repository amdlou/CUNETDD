"""
Module providing pytorch lightning for complex FCU_net.
It is designed to make research easier while providing
the tools to scale to production.
Lightning is a way to organize your PyTorch code to decouple
the science code from the engineering code.
Lightning is a PyTorch wrapper for high-performance AI research
that includes a simple, minimal interface and
a ton of functionality, including distributed training,
16-bit precision, automatic scaling, and more.
"""
from typing import Optional, Type, List
import os
from matplotlib import pyplot as plt
import numpy as np
import torch
from torch import nn
import pytorch_lightning as pl
from model import ComplexUNet
from torch.utils.data import DataLoader
from loss_utils import custom_ssim_loss
from data_utils import ParseDataset


# Define MAX_SAMPLES
MAX_SAMPLES = 500


def normalize_image(image: np.ndarray) -> np.ndarray:
    """
    Normalize the given image by dividing it by the maximum pixel value.

    Args:
        image (numpy.ndarray): The input image.

    Returns:
        numpy.ndarray: The normalized image.
    """
    max_val = np.max(image)
    if max_val > 0:
        return image / max_val
    return image


class ComplexUNetLightning(pl.LightningModule):
    """
    LightningModule implementation for the ComplexUNet model.

    Args:
        input_channel (int): Number of input channels.
        image_size (int): Size of the input image.
        filter_size (int): Size of the filters in the model.
        n_depth (int): Number of downsampling and upsampling blocks
          in the model.
        val_dataset_dir (str): Directory path of the validation dataset.
        train_dataset_dir (str): Directory path of the training dataset.
        test_dataset_dir (str): Directory path of the test dataset.
        dp_rate (float, optional): Dropout rate. Defaults to 0.3.
        activation (Optional[Type[nn.Module]], optional): Activation function.
        Defaults to nn.ReLU.
        batch_size (int, optional): Batch size. Defaults to 256.
        learning_rate (float, optional): Learning rate. Defaults to 0.001.
        num_workers (int, optional): Number of workers for data loading.
        Defaults to 4.
        shuffle (bool, optional): Whether to shuffle the data during training.
        Defaults to True.
    """

    def __init__(self, input_channel: int, image_size: int, filter_size: int,
                 n_depth: int, val_dataset_dir, train_dataset_dir,
                 test_dataset_dir, dp_rate: float = 0.3,
                 activation: Optional[Type[nn.Module]] = nn.ReLU,
                 batch_size: int = 256, learning_rate: float = 0.001,
                 plot_frequency: int = 10,
                 num_workers: int = 4, shuffle: bool = True) -> None:
        super().__init__()
        self.complex_unet = ComplexUNet(input_channel, image_size, filter_size,
                                        n_depth, dp_rate, activation)
        self.batch_size = batch_size
        self.num_workers = num_workers
        self.shuffle = shuffle
        self.learning_rate = learning_rate
        self.loss: List[float] = []
        self.epochs: List[int] = []
        self.targets: List[torch.Tensor] = []
        self.outputs: List[torch.Tensor] = []
        self.learning_rate = learning_rate
        self.sample_counter = 0
        self.plot_frequency = plot_frequency
        self.val_dataset_dir = val_dataset_dir
        self.train_dataset_dir = train_dataset_dir
        self.test_dataset_dir = test_dataset_dir
        self.train_dataset = None
        self.val_dataset = None
        self.test_dataset = None
        self.loss_fn = custom_ssim_loss

    def forward(self, inputs_cb: torch.Tensor,
                inputs_pr: torch.Tensor) -> torch.Tensor:
        """
        Forward pass of the model.

        Args:
            inputs_cb (torch.Tensor): The input for stream cb.
            inputs_pr (torch.Tensor): The input for stream pr.

        Returns:
            torch.Tensor: The output of the complex UNet model.
        """
        return self.complex_unet(inputs_cb, inputs_pr)

    def collect_samples(self, targets: torch.Tensor,
                        outputs: torch.Tensor, max_samples: int) -> None:
        """
        Collects a specified number of samples from the targets and
                                                             outputs tensors.

        Args:
            targets (torch.Tensor): The target tensor containing
                                                    the ground truth values.
            outputs (torch.Tensor): The output tensor containing
                                                    the predicted values.
            max_samples (int): The maximum number of samples to collect.

        Returns:
            None
        """
        with torch.no_grad():
            samples_to_collect = min(targets.size(0),
                                     max_samples - self.sample_counter)
            if samples_to_collect > 0:
                self.targets.append(targets[:samples_to_collect])
                self.outputs.append(outputs[:samples_to_collect])
                self.sample_counter += samples_to_collect

    def setup(self, stage=None):
        """
        Set up the datasets for training, validation, and testing.
        """
        # Load the datasets from each respective folder
        if stage == 'fit' or stage is None:
<<<<<<< HEAD

            train_dataset = ParseDataset(filepath=self.train_dataset_dir)
            self.train_dataset = train_dataset.read(mode='default')

            val_dataset = ParseDataset(filepath=self.val_dataset_dir)
            self.val_dataset = val_dataset.read(mode='default')
=======
            train_dataset = ParseDataset(filepath=self.train_dataset_dir)
            self.train_dataset = train_dataset.read(batch_size=self.batch_size,
                                                    shuffle=self.shuffle)
            val_dataset = ParseDataset(filepath=self.val_dataset_dir)
            self.val_dataset = val_dataset.read(batch_size=self.batch_size,
                                                shuffle=False)
>>>>>>> 445e885f
        if stage == 'test':
            test_dataset = ParseDataset(filepath=self.test_dataset_dir)
            self.test_dataset = test_dataset.read(mode='default')

    def train_dataloader(self):
        """
        Get the DataLoader for the training dataset.
        """
        return DataLoader(self.train_dataset, batch_size=self.batch_size,
                          shuffle=self.shuffle, num_workers=self.num_workers,
                          pin_memory=False, drop_last=True,
                          persistent_workers=False)

    def val_dataloader(self):
        """
        Get the DataLoader for the validation dataset.
        """
        return DataLoader(self.val_dataset, batch_size=self.batch_size,
                          shuffle=self.shuffle, num_workers=self.num_workers,
                          pin_memory=False, drop_last=True,
                          persistent_workers=False)

    def test_dataloader(self):
        """
        Get the DataLoader for the test dataset.
        """
        return DataLoader(self.test_dataset, batch_size=self.batch_size,
                          shuffle=self.shuffle, num_workers=self.num_workers,
                          pin_memory=False, drop_last=True,
                          persistent_workers=False)

    def training_step(self, batch, batch_idx):
        """
        Perform a single training step.

        Args:
            batch: The input batch containing inputs_cb, inputsB, and targets.
            batch_idx: The index of the current batch.

        Returns:
            Dict[str, torch.Tensor]: A dictionary containing the loss value.
        """
        inputs_cb, inputs_pr, targets = batch
        outputs = self(inputs_cb, inputs_pr)
        total_loss, loss_1, loss_2 = self.loss_fn(targets, outputs)
        self.log('Train_loss_1', loss_1, on_step=False, on_epoch=True)
        self.log('Train_loss_2', loss_2, on_step=False, on_epoch=True)
        self.log('Train_loss', total_loss, on_step=False, on_epoch=True)
        return {'loss': total_loss}

    def on_validation_epoch_start(self):
        """
        Perform actions at the start of each validation epoch.

        Returns:
            None
        """
        self.targets.clear()
        self.outputs.clear()
        self.sample_counter = 0

    def validation_step(self, batch, batch_idx):
        """
        Perform a validation step.

        Args:
            batch: The input batch containing inputs_cb, inputsB, and targets.
            batch_idx: The index of the current batch.

        Returns:
            Dict[str, torch.Tensor]: A dictionary containing
            the validation loss value.
        """
        inputs_cb, inputs_pr, targets = batch
        with torch.no_grad():
            outputs = self(inputs_cb, inputs_pr)
            total_loss, loss_1, loss_2 = self.loss_fn(targets, outputs)
            self.log('val_loss_1', loss_1, on_step=False, on_epoch=True)
            self.log('val_loss_2', loss_2, on_step=False, on_epoch=True)
            self.log('val_loss', total_loss, on_step=False, on_epoch=True)
            self.collect_samples(targets, outputs, MAX_SAMPLES)
            return {'val_loss': total_loss}

    def test_step(self, batch, batch_idx):
        """
        Perform a test step.

        Args:
            batch: The input batch containing inputs_cb, inputsB, and targets.
            batch_idx: The index of the current batch.

        Returns:
            None
        """
        with torch.no_grad():
            inputs_cb, inputs_pr, targets = batch
            outputs = self(inputs_cb, inputs_pr)
            total_loss, loss_1, loss_2 = self.loss_fn(targets, outputs)
            self.log('test_loss_1', loss_1, on_step=False, on_epoch=True)
            self.log('test_loss_2', loss_2, on_step=False, on_epoch=True)
            self.log('test_loss', total_loss, on_step=False, on_epoch=True)
            self.collect_samples(targets, outputs, MAX_SAMPLES)
            return {'test_loss': total_loss}

    def configure_optimizers(self):
        optimizer = torch.optim.Adam(self.parameters(), lr=self.learning_rate)
        return optimizer

    def on_train_epoch_end(self):
        avg_loss = self.trainer.callback_metrics['Train_loss']
        if isinstance(avg_loss, torch.Tensor):
            avg_loss = avg_loss.cpu().numpy()

        self.loss.append(avg_loss)
        self.epochs.append(self.current_epoch)

    # Check if the current epoch is a multiple of 10
        if self.current_epoch % self.plot_frequency == 0:
            plt.figure()  # Create a new figure
            plt.plot(self.epochs, self.loss, 'ro-')
            plt.title(f"Training Loss at Epoch {self.current_epoch}")
            plt.xlabel('Epoch')
            plt.ylabel('Loss')

            # Ensure the directory for saving the plots exists
            save_dir = "training_plot"
            os.makedirs(save_dir, exist_ok=True)
            plt.close()

    def process_epoch_end(self, num_images_to_plot: int,
                          save_dir: str) -> None:
        """
        Process the end of an epoch by concatenating targets and outputs,
        converting them to numpy arrays, saving images, and clearing the lists.

        Args:
            num_images_to_plot (int): Number of images to plot and save.
            save_dir (str): Directory to save the images.

        Returns:
            None
        """
        # Concatenate all targets and outputs
        targets = torch.cat(self.targets, dim=0)
        outputs = torch.cat(self.outputs, dim=0)

        # Convert to Float32 before converting to numpy
        # Convert tensors to numpy arrays for plotting
        targets_np = targets.cpu().to(torch.float32).numpy()
        outputs_np = outputs.cpu().to(torch.float32).numpy()

        # Save images
        self.save_images(targets_np, outputs_np, num_images_to_plot, save_dir)

        # Clear the lists
        self.targets = []
        self.outputs = []

    def on_validation_epoch_end(self, num_images_to_plot=10):
        if self.current_epoch % self.plot_frequency == 0:
            self.process_epoch_end(num_images_to_plot,
                                   f"validation_image_{self.current_epoch}")

    def on_test_epoch_end(self, num_images_to_plot=10):
        self.process_epoch_end(num_images_to_plot, "test_image")

    def save_images(self, targets_np: np.ndarray, outputs_np: np.ndarray,
                    num_images_to_plot: int, save_dir: str) -> None:
        """
        Save a specified number of target and output images to a directory.

        Args:
            targets_np (numpy.ndarray): Array of target images.
            outputs_np (numpy.ndarray): Array of output images.
            num_images_to_plot (int): Number of images to save and plot.
            save_dir (str): Directory path to save the images.

        Returns:
            None
        """
        # Determine how many images to save
        num_images_to_plot = min(num_images_to_plot, len(targets_np))

        # Randomly select indices to save
        indices_to_save = np.random.choice(len(targets_np),
                                           num_images_to_plot, replace=False)

        # Ensure the directory for saving the images exists
        os.makedirs(save_dir, exist_ok=True)

        # Loop through the selected indices and save each image
        for i in indices_to_save:
            # Normalize the target and output images before saving
            target_img = normalize_image(targets_np[i][0])
            output_img = normalize_image(outputs_np[i][0])

            # Save the target and output images
            # directly without scaling them to 255
            plt.imsave(os.path.join(save_dir, f"target_{i}.png"), target_img,
                       cmap='gray', format='png')
            plt.imsave(os.path.join(save_dir, f"output_{i}.png"), output_img,
                       cmap='gray', format='png')

        # Plot the first N images
        fig, axes = plt.subplots(num_images_to_plot, 2,
                                 figsize=(10, num_images_to_plot * 2))
        for j in range(num_images_to_plot):
            index = indices_to_save[j]
            axes[j, 0].imshow(normalize_image(targets_np[index][0]),
                              cmap='gray')
            axes[j, 0].set_title('Ground Truth')
            axes[j, 0].axis('off')

            axes[j, 1].imshow(normalize_image(outputs_np[index][0]),
                              cmap='gray')
            axes[j, 1].set_title('Prediction')
            axes[j, 1].axis('off')

        plt.tight_layout()
        # Optionally, save the figure to a file
        fig.savefig(os.path.join(save_dir,
                                 f'gt_vs_pred_{num_images_to_plot}.png'))
        plt.close(fig)<|MERGE_RESOLUTION|>--- conflicted
+++ resolved
@@ -15,9 +15,9 @@
 import numpy as np
 import torch
 from torch import nn
+from torch.utils.data import DataLoader
 import pytorch_lightning as pl
 from model import ComplexUNet
-from torch.utils.data import DataLoader
 from loss_utils import custom_ssim_loss
 from data_utils import ParseDataset
 
@@ -71,8 +71,9 @@
                  test_dataset_dir, dp_rate: float = 0.3,
                  activation: Optional[Type[nn.Module]] = nn.ReLU,
                  batch_size: int = 256, learning_rate: float = 0.001,
-                 plot_frequency: int = 10,
-                 num_workers: int = 4, shuffle: bool = True) -> None:
+                 plot_frequency: int = 10, num_images_to_plot: int = 4,
+                 num_workers: int = 4, shuffle: bool = True,
+                 pin_memory: bool = False) -> None:
         super().__init__()
         self.complex_unet = ComplexUNet(input_channel, image_size, filter_size,
                                         n_depth, dp_rate, activation)
@@ -80,6 +81,8 @@
         self.num_workers = num_workers
         self.shuffle = shuffle
         self.learning_rate = learning_rate
+        self.pin_memory = pin_memory
+        self.num_images_to_plot = num_images_to_plot
         self.loss: List[float] = []
         self.epochs: List[int] = []
         self.targets: List[torch.Tensor] = []
@@ -139,21 +142,12 @@
         """
         # Load the datasets from each respective folder
         if stage == 'fit' or stage is None:
-<<<<<<< HEAD
 
             train_dataset = ParseDataset(filepath=self.train_dataset_dir)
             self.train_dataset = train_dataset.read(mode='default')
 
             val_dataset = ParseDataset(filepath=self.val_dataset_dir)
             self.val_dataset = val_dataset.read(mode='default')
-=======
-            train_dataset = ParseDataset(filepath=self.train_dataset_dir)
-            self.train_dataset = train_dataset.read(batch_size=self.batch_size,
-                                                    shuffle=self.shuffle)
-            val_dataset = ParseDataset(filepath=self.val_dataset_dir)
-            self.val_dataset = val_dataset.read(batch_size=self.batch_size,
-                                                shuffle=False)
->>>>>>> 445e885f
         if stage == 'test':
             test_dataset = ParseDataset(filepath=self.test_dataset_dir)
             self.test_dataset = test_dataset.read(mode='default')
