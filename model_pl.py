--- conflicted
+++ resolved
@@ -1,3 +1,15 @@
+"""
+Module providing pytorch lightning for the complex FCU_net.
+It is designed to make research easier while providing
+the tools to scale to production.
+Lightning is a way to organize your PyTorch code to decouple
+the science code from the engineering code.
+Lightning is a PyTorch wrapper for high-performance AI research
+that includes a simple, minimal interface and
+a ton of functionality, including distributed training,
+16-bit precision, automatic scaling, and more.
+"""
+from typing import Optional, Type
 """
 Module providing pytorch lightning for the complex FCU_net.
 It is designed to make research easier while providing
@@ -15,7 +27,9 @@
 import numpy as np
 import torch
 from torch import nn
+from torch import nn
 import pytorch_lightning as pl
+from torch.utils.data import DataLoader, Dataset, random_split
 from torch.utils.data import DataLoader, Dataset, random_split
 from model import ComplexUNet
 from loss_utils import custom_ssim_loss
@@ -42,15 +56,22 @@
     return image
 
 
+
 class ComplexUNetLightning(pl.LightningModule):
+    """PyTorch Lightning module for the complex UNet model."""
     """PyTorch Lightning module for the complex UNet model."""
     def __init__(self, input_channel: int, image_size: int, filter_size: int,
                  n_depth: int, dp_rate: float = 0.3,
                  activation: Optional[Type[nn.Module]] = nn.ReLU,
                  batch_size: int = 256,
                  num_workers: int = 4, shuffle: bool = True) -> None:
+                 n_depth: int, dp_rate: float = 0.3,
+                 activation: Optional[Type[nn.Module]] = nn.ReLU,
+                 batch_size: int = 256,
+                 num_workers: int = 4, shuffle: bool = True) -> None:
         super(ComplexUNetLightning, self).__init__()
         self.complex_unet = ComplexUNet(input_channel, image_size, filter_size,
+                                        n_depth, dp_rate, activation)
                                         n_depth, dp_rate, activation)
         self.batch_size = batch_size
         self.num_workers = num_workers
@@ -59,9 +80,16 @@
         self.epochs = []
         self.targets = []
         self.outputs = []
+        self.loss = []
+        self.epochs = []
+        self.targets = []
+        self.outputs = []
         self.sample_counter = 0
         self.loss_fn = custom_ssim_loss
-
+        self.loss_fn = custom_ssim_loss
+
+    def forward(self, inputsa: torch.Tensor,
+                inputsb: torch.Tensor) -> torch.Tensor:
     def forward(self, inputsa: torch.Tensor,
                 inputsb: torch.Tensor) -> torch.Tensor:
         """
@@ -75,6 +103,9 @@
             The output of the complex UNet model.
         """
         return self.complex_unet(inputsa, inputsb)
+ 
+    def collect_samples(self, targets: torch.Tensor,
+                        outputs: torch.Tensor, max_samples: int) -> None:
  
     def collect_samples(self, targets: torch.Tensor,
                         outputs: torch.Tensor, max_samples: int) -> None:
@@ -82,11 +113,14 @@
         with torch.no_grad():
             samples_to_collect = min(targets.size(0),
                                      max_samples - self.sample_counter)
+            samples_to_collect = min(targets.size(0),
+                                     max_samples - self.sample_counter)
             if samples_to_collect > 0:
                 self.targets.append(targets[:samples_to_collect])
                 self.outputs.append(outputs[:samples_to_collect])
                 self.sample_counter += samples_to_collect
 
+
     def training_step(self, batch, batch_idx):
 
         """
@@ -103,18 +137,15 @@
         inputsa, inputsb, targets = batch
         outputs = self(inputsa, inputsb)
         total_loss, loss_1, loss_2 = self.loss_fn(targets, outputs)
-<<<<<<< HEAD
         self.log('Train_loss_1', loss_1, on_step=True, on_epoch=True)
         self.log('Train_loss_2', loss_2, on_step=True, on_epoch=True)
         self.log('Train_loss', total_loss, on_step=True, on_epoch=True)
-=======
-        self.log('Train_loss_1', loss_1)
-        self.log('Train_loss_2', loss_2)
-        self.log('Train_loss', total_loss)
->>>>>>> de3186e2
         return {'loss': total_loss}
     
     def on_validation_epoch_start(self):
+        self.targets.clear()
+        self.outputs.clear()
+        self.sample_counter = 0
         self.targets.clear()
         self.outputs.clear()
         self.sample_counter = 0
@@ -124,15 +155,9 @@
         with torch.no_grad():
             outputs = self(inputsa, inputsb)
             total_loss, loss_1, loss_2 = self.loss_fn(targets, outputs)
-<<<<<<< HEAD
             self.log('Train_loss_1', loss_1, on_step=False, on_epoch=True)
             self.log('Train_loss_2', loss_2, on_step=False, on_epoch=True)
             self.log('Train_loss', total_loss, on_step=False, on_epoch=True)
-=======
-            self.log('val_loss_1', loss_1)
-            self.log('val_loss_2', loss_2)
-            self.log('val_loss', total_loss)
->>>>>>> de3186e2
             self.collect_samples(targets, outputs, MAX_SAMPLES)
             return {'val_loss': loss_2}
 
@@ -141,15 +166,9 @@
             inputsa, inputsb, targets = batch
             outputs = self(inputsa, inputsb)
             total_loss, loss_1, loss_2 = self.loss_fn(targets, outputs)
-<<<<<<< HEAD
             self.log('Train_loss_1', loss_1, on_step=False, on_epoch=True)
             self.log('Train_loss_2', loss_2, on_step=False, on_epoch=True)
             self.log('Train_loss', total_loss, on_step=False, on_epoch=True)
-=======
-            self.log('test_loss_1', loss_1)
-            self.log('test_loss_2', loss_2)
-            self.log('test_loss', total_loss)
->>>>>>> de3186e2
             self.collect_samples(targets, outputs, MAX_SAMPLES)
             return {'test_loss': total_loss}
         
@@ -165,6 +184,8 @@
         # Split the dataset into training, validation, and test datasets
         train_size = int(0.7 * len(full_dataset)) 
         val_size = int(0.15 * len(full_dataset))
+        train_size = int(0.7 * len(full_dataset)) 
+        val_size = int(0.15 * len(full_dataset))
         test_size = len(full_dataset) - train_size - val_size
         print(f"Train size: {train_size}, Val size: {val_size}, Test size: {test_size}")
                 
@@ -185,6 +206,8 @@
         self.val_dataset.read(batch_size=self.batch_size, shuffle=False, mode='default', task='system', one_hot=False)
         self.test_dataset.read(batch_size=self.batch_size, shuffle=False, mode='default', task='system', one_hot=False)
         """
+
+    def create_dataloader(self, dataset: Dataset) -> DataLoader:
 
     def create_dataloader(self, dataset: Dataset) -> DataLoader:
 
@@ -193,6 +216,10 @@
                           shuffle=self.shuffle, drop_last=True,
                           num_workers=self.num_workers,
                           persistent_workers=True, pin_memory=True)
+        return DataLoader(dataset, batch_size=self.batch_size,
+                          shuffle=self.shuffle, drop_last=True,
+                          num_workers=self.num_workers,
+                          persistent_workers=True, pin_memory=True)
 
     def train_dataloader(self):
         return self.create_dataloader(self.train_dataset)
@@ -204,9 +231,11 @@
         return self.create_dataloader(self.test_dataset)
     
     def on_train_epoch_end(self):
+    def on_train_epoch_end(self):
         
         avg_loss = self.trainer.callback_metrics['Train_loss']
         if isinstance(avg_loss, torch.Tensor):
+            avg_loss = avg_loss.cpu().numpy()
             avg_loss = avg_loss.cpu().numpy()
     
         self.loss.append(avg_loss)
@@ -219,17 +248,32 @@
             plt.title('Training loss')
             plt.xlabel('Epoch')
             plt.ylabel('Loss')
+        if self.current_epoch % 10 == 0:
+            plt.figure()  # Create a new figure
+            plt.plot(self.epochs, self.loss, 'ro-')
+            plt.title('Training loss')
+            plt.xlabel('Epoch')
+            plt.ylabel('Loss')
         
             # Ensure the directory for saving the plots exists
             save_dir = "training_plot"
             os.makedirs(save_dir, exist_ok=True)
+            # Ensure the directory for saving the plots exists
+            save_dir = "training_plot"
+            os.makedirs(save_dir, exist_ok=True)
         
             # Save the plot with a unique filename for each epoch
             #plt.savefig(os.path.join(save_dir, f'training_loss_epoch_{self.current_epoch}.png'))
+            # Save the plot with a unique filename for each epoch
+            #plt.savefig(os.path.join(save_dir, f'training_loss_epoch_{self.current_epoch}.png'))
         
             # Clear the plot after saving to avoid memory issues with multiple plots
             plt.close()
-    
+            # Clear the plot after saving to avoid memory issues with multiple plots
+            plt.close()
+    
+    def process_epoch_end(self, num_images_to_plot: int,
+                          save_dir: str) -> None:
     def process_epoch_end(self, num_images_to_plot: int,
                           save_dir: str) -> None:
         """
@@ -258,14 +302,19 @@
         self.targets = []
         self.outputs = []
 
+    def on_validation_epoch_end(self, num_images_to_plot=10):
     def on_validation_epoch_end(self, num_images_to_plot=10):
         if self.current_epoch % 10 == 0:
             self.process_epoch_end(num_images_to_plot,
                                    f"validation_image_{self.current_epoch}")
+            self.process_epoch_end(num_images_to_plot,
+                                   f"validation_image_{self.current_epoch}")
     
     def on_test_epoch_end(self, num_images_to_plot=10):
         self.process_epoch_end(num_images_to_plot, "test_image")
 
+    def save_images(self, targets_np: np.ndarray, outputs_np: np.ndarray,
+                    num_images_to_plot: int, save_dir: str) -> None:
     def save_images(self, targets_np: np.ndarray, outputs_np: np.ndarray,
                     num_images_to_plot: int, save_dir: str) -> None:
         """
@@ -300,8 +349,14 @@
                        cmap='gray', format='png')
             plt.imsave(os.path.join(save_dir, f"output_{i}.png"), output_img,
                        cmap='gray', format='png')
+            plt.imsave(os.path.join(save_dir, f"target_{i}.png"), target_img,
+                       cmap='gray', format='png')
+            plt.imsave(os.path.join(save_dir, f"output_{i}.png"), output_img,
+                       cmap='gray', format='png')
 
         # Plot the first N images
+        fig, axes = plt.subplots(num_images_to_plot, 2,
+                                 figsize=(10, num_images_to_plot * 2))
         fig, axes = plt.subplots(num_images_to_plot, 2,
                                  figsize=(10, num_images_to_plot * 2))
         for j in range(num_images_to_plot):
